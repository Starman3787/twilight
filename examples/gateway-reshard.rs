--- conflicted
+++ resolved
@@ -63,26 +63,7 @@
     }
 }
 
-<<<<<<< HEAD
-async fn event_handler(client: Arc<Client>, event: Event) -> anyhow::Result<()> {
-    match event {
-        Event::MessageCreate(message) if message.content == "!ping" => {
-            client
-                .create_message(message.channel_id)
-                .content("Pong!")
-                .await?;
-        }
-        _ => {}
-    }
-
-    Ok(())
-}
-
-// Instrument to differentiate between the logs produced here and
-// in `gateway_runner`.
-=======
 // Instrument to differentiate between the logs produced here and in `runner`.
->>>>>>> 20d3e29b
 #[tracing::instrument(skip_all)]
 async fn reshard(
     client: &Client,
@@ -150,11 +131,11 @@
 }
 
 fn estimate_identifed(
-    shards: u64,
-    max_concurrency: u64,
-    remaining: u64,
+    shards: u32,
+    max_concurrency: u16,
+    remaining: u32,
     reset_after: Duration,
-    total: u64,
+    total: u32,
 ) -> Duration {
     const DAY: Duration = Duration::from_secs(60 * 60 * 24);
 
@@ -162,5 +143,5 @@
     let buckets = (shards as f32 / max_concurrency as f32).round() as u64;
     reset_after * (refills > 0) as u32
         + (1..refills).map(|_| DAY).sum::<Duration>()
-        + Duration::from_secs(5 * buckets % total)
+        + Duration::from_secs(5 * buckets % total as u64)
 }