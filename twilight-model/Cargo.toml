--- conflicted
+++ resolved
@@ -8,16 +8,9 @@
 license.workspace = true
 name = "twilight-model"
 publish = true
-<<<<<<< HEAD
 repository.workspace = true
 rust-version.workspace = true
-version = "0.13.6"
-=======
-readme = "README.md"
-repository = "https://github.com/twilight-rs/twilight.git"
-rust-version = "1.60"
 version = "0.13.7"
->>>>>>> 0fa579f0
 
 [dependencies]
 bitflags = { default-features = false, version = "1" }
