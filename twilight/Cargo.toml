--- conflicted
+++ resolved
@@ -21,15 +21,9 @@
 tracing = "0.1"
 tracing-subscriber = { default-features = false, features = ["fmt", "tracing-log"], version = "0.3" }
 twilight-cache-inmemory = { default-features = false, path = "../twilight-cache-inmemory", version = "0.13.0" }
-<<<<<<< HEAD
-twilight-gateway = { default-features = false, features = ["rustls-native-roots"], path = "../twilight-gateway", version = "0.13.2" }
+twilight-gateway = { default-features = false, features = ["rustls-native-roots"], path = "../twilight-gateway", version = "0.13.3" }
 twilight-gateway-queue = { default-features = false, path = "../twilight-gateway-queue", version = "0.13.1" }
-twilight-http = { default-features = false, features = ["rustls-native-roots"], path = "../twilight-http", version = "0.13.1" }
-=======
-twilight-gateway = { default-features = false, features = ["rustls-native-roots"], path = "../twilight-gateway", version = "0.13.3" }
-twilight-gateway-queue = { default-features = false, features = ["rustls-native-roots"], path = "../twilight-gateway-queue", version = "0.13.1" }
 twilight-http = { default-features = false, features = ["rustls-native-roots"], path = "../twilight-http", version = "0.13.2" }
->>>>>>> 90055bbb
 twilight-http-ratelimiting = { default-features = false, path = "../twilight-http-ratelimiting", version = "0.13.2" }
 twilight-lavalink = { default-features = false, path = "../twilight-lavalink", version = "0.13.1" }
 twilight-mention = { default-features = false, path = "../twilight-mention", version = "0.13.0" }
